[package]
name = "uu_tr"
version = "0.0.8"
authors = ["uutils developers"]
license = "MIT"
description = "tr ~ (uutils) translate characters within input and display"

homepage = "https://github.com/uutils/coreutils"
repository = "https://github.com/uutils/coreutils/tree/master/src/uu/tr"
keywords = ["coreutils", "uutils", "cross-platform", "cli", "utility"]
categories = ["command-line-utilities"]
edition = "2018"

[lib]
path = "src/tr.rs"

[dependencies]
clap = { version = "2.33", features = ["wrap_help"] }
<<<<<<< HEAD
uucore = { version=">=0.0.9", package="uucore", path="../../uucore" }
uucore_procs = { version=">=0.0.6", package="uucore_procs", path="../../uucore_procs" }
nom = "5.1.2"
=======
uucore = { version=">=0.0.10", package="uucore", path="../../uucore" }
uucore_procs = { version=">=0.0.7", package="uucore_procs", path="../../uucore_procs" }
>>>>>>> d72a135b

[[bin]]
name = "tr"
path = "src/main.rs"

[package.metadata.cargo-udeps.ignore]
# Necessary for "make all"
normal = ["uucore_procs"]<|MERGE_RESOLUTION|>--- conflicted
+++ resolved
@@ -16,14 +16,9 @@
 
 [dependencies]
 clap = { version = "2.33", features = ["wrap_help"] }
-<<<<<<< HEAD
-uucore = { version=">=0.0.9", package="uucore", path="../../uucore" }
-uucore_procs = { version=">=0.0.6", package="uucore_procs", path="../../uucore_procs" }
-nom = "5.1.2"
-=======
+nom = "7.0.0"
 uucore = { version=">=0.0.10", package="uucore", path="../../uucore" }
 uucore_procs = { version=">=0.0.7", package="uucore_procs", path="../../uucore_procs" }
->>>>>>> d72a135b
 
 [[bin]]
 name = "tr"
